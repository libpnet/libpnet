--- conflicted
+++ resolved
@@ -150,14 +150,9 @@
 
 // NOTE should probably have a cfg(pnet_test_network) here, but cargo doesn't
 //      allow custom --cfg flags
-<<<<<<< HEAD
-#[cfg(test)]
+#[cfg(all(test, std))]
 mod pnettest;
 
 
 #[cfg(test)]
-mod gh_issue_487;
-=======
-#[cfg(all(test, std))]
-mod pnettest;
->>>>>>> 05db0f1a
+mod gh_issue_487;