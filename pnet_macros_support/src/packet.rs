--- conflicted
+++ resolved
@@ -13,10 +13,6 @@
 
 use core::ops::{Deref, DerefMut, Index, IndexMut, Range, RangeFrom, RangeFull, RangeTo};
 use pnet_base;
-<<<<<<< HEAD
-use core::ops::{Deref, DerefMut, Index, IndexMut, Range, RangeFrom, RangeFull, RangeTo};
-=======
->>>>>>> 05db0f1a
 
 /// Represents a generic network packet.
 pub trait Packet {
@@ -205,12 +201,8 @@
     }
 }
 
-<<<<<<< HEAD
-
-impl PrimitiveValues for ::std::net::Ipv4Addr {
-=======
+
 impl PrimitiveValues for ::pnet_base::core_net::Ipv4Addr {
->>>>>>> 05db0f1a
     type T = (u8, u8, u8, u8);
     #[inline]
     fn to_primitive_values(&self) -> (u8, u8, u8, u8) {
