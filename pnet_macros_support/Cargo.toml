--- conflicted
+++ resolved
@@ -12,10 +12,4 @@
 edition = "2021"
 
 [dependencies]
-<<<<<<< HEAD
-pnet_base = { path = "../pnet_base", version = "0.29.0" }
-
-[profile.release]
-=======
-pnet_base = { path = "../pnet_base", version = "0.31.0", default-features = false }
->>>>>>> 05db0f1a
+pnet_base = { path = "../pnet_base", version = "0.31.0", default-features = false }