--- conflicted
+++ resolved
@@ -22,12 +22,7 @@
 
 [dev-dependencies]
 hex = "0.4.3"
-<<<<<<< HEAD
-criterion = {version = "0.3.5", features = ["html_reports"]} #added HTML feature becuase of the annoying warnings when running the tests
-pprof = { version = "0.7", features = ["flamegraph"] }
-=======
 criterion = { version = "0.3.5", features = ["html_reports"] } #added HTML feature becuase of the annoying warnings when running the tests
->>>>>>> 05db0f1a
 
 [build-dependencies]
 glob = "0.3.0"
