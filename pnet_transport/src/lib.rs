--- conflicted
+++ resolved
@@ -61,12 +61,8 @@
 /// Structure used for sending at the transport layer. Should be created with `transport_channel()`.
 pub struct TransportSender {
     pub socket: Arc<pnet_sys::FileDesc>,
-<<<<<<< HEAD
-    _channel_type: TransportChannelType,
+    channel_type: TransportChannelType,
     port: u16,
-=======
-    channel_type: TransportChannelType,
->>>>>>> f3edcb5b
 }
 
 /// Structure used for receiving at the transport layer. Should be created with `transport_channel()`.
@@ -93,17 +89,11 @@
 /// allow sending and receiving UDP packets using IPv4; whereas `Layer3(IpNextHeaderProtocols::Udp)`
 /// would include the IPv4 Header in received values, and require manual construction of an IP
 /// header when sending.
-<<<<<<< HEAD
-pub fn transport_channel(buffer_size: usize,
-                         channel_type: TransportChannelType,
-                         port: u16,)
-    -> io::Result<(TransportSender, TransportReceiver)> {
-=======
 pub fn transport_channel(
     buffer_size: usize,
     channel_type: TransportChannelType,
+    port: u16,
 ) -> io::Result<(TransportSender, TransportReceiver)> {
->>>>>>> f3edcb5b
     // This hack makes sure that winsock is initialised
     let _ = {
         let ip = net::Ipv4Addr::new(255, 255, 255, 255);
@@ -152,12 +142,8 @@
     let sock = Arc::new(pnet_sys::FileDesc { fd: socket });
     let sender = TransportSender {
         socket: sock.clone(),
-<<<<<<< HEAD
-        _channel_type: channel_type,
+        channel_type,
         port,
-=======
-        channel_type,
->>>>>>> f3edcb5b
     };
     let receiver = TransportReceiver {
         socket: sock,
@@ -172,26 +158,15 @@
 /// options specified.
 ///
 /// For a more exhaustive descriptive, see above.
-<<<<<<< HEAD
-pub fn transport_channel_with(buffer_size: usize,
-                              channel_type: TransportChannelType,
-                              configuration: Config,
-                              port: u16,)
-    -> io::Result<(TransportSender, TransportReceiver)> {
-
-    let (sender, receiver) = transport_channel(buffer_size, channel_type, port)?;
-
-    set_socket_ttl(sender.socket.clone(), configuration.time_to_live)?;
-=======
 pub fn transport_channel_with(
     buffer_size: usize,
     channel_type: TransportChannelType,
     configuration: Config,
+    port: u16,
 ) -> io::Result<(TransportSender, TransportReceiver)> {
     let (mut sender, receiver) = transport_channel(buffer_size, channel_type)?;
 
     sender.set_ttl(configuration.time_to_live)?;
->>>>>>> f3edcb5b
     Ok((sender, receiver))
 }
 
